--- conflicted
+++ resolved
@@ -2,12 +2,7 @@
 
 [![Release Client](https://github.com/ADORSYS-GIS/wazuh-server/actions/workflows/release.yaml/badge.svg?branch=main)](https://github.com/ADORSYS-GIS/wazuh-server/actions/workflows/release.yaml)
 
-<<<<<<< HEAD
-This repository provides an automated setup script for installing the Wazuh Agent along with essential security tools, **Yara** and **Suricata** or **Snort**. This setup enables real-time monitoring, intrusion detection, and malware scanning, integrating Wazuh with powerful security utilities.
-=======
 
-This repository provides an automated setup script for installing the Wazuh Agent along with essential security tools, **Yara** and **Suricat** or **Snort**. This setup enables real-time monitoring, intrusion detection, and malware scanning, integrating Wazuh with powerful security utilities.
->>>>>>> 472e53de
 
 ## Key Features
 
@@ -18,14 +13,7 @@
 - **Security Tools Integration:** Pre-configured with Yara and Suricata or Snort for enhanced threat detection.
 
 ## Supported Operating Systems
-<<<<<<< HEAD
-=======
-- **Ubuntu Server**
-- **Debian**
-- **Centos**
-- **RHEL** 
-- **Windows Server**
->>>>>>> 472e53de
+
 
 - **Ubuntu Server**
 - **Debian**
@@ -36,10 +24,7 @@
 ## Installation
 
 ### Wazuh Server Enrollment Guide
-<<<<<<< HEAD
 
-=======
->>>>>>> 472e53de
 This guide provides instructions to enroll Wazuh agents on various platforms, integrating them with the Wazuh Manager for enhanced monitoring and security. Additionally, it automates the installation of tools like Yara and Snort to augment security capabilities.
 
 ### Introduction
