# Wazuh Agent Setup

[![Release Client](https://github.com/ADORSYS-GIS/wazuh-cert-oauth2/actions/workflows/release.yml/badge.svg?branch=main)](https://github.com/ADORSYS-GIS/wazuh-cert-oauth2/actions/workflows/release.yml)


This repository provides an automated setup script for installing the Wazuh Agent along with essential security tools, **Yara** and **Snort**. This setup enables real-time monitoring, intrusion detection, and malware scanning, integrating Wazuh with powerful security utilities.

## Key Features
- **Automated Installation:** Quick setup of Wazuh agent and dependencies.

- **Cross-Platform Support:** Compatible with Ubuntu, macOS, and Windows.

- **Security Tools Integration:** Pre-configured with Yara and Snort for enhanced threat detection.

## Supported Operating Systems
- **Ubuntu**
- **MacOS** 
- **Windows**


## Installation

### Wazuh Agent Enrollment Guide
This guide provides instructions to enroll Wazuh agents on various platforms, integrating them with the Wazuh Manager for enhanced monitoring and security. Additionally, it automates the installation of tools like Yara and Snort to augment security capabilities.

### Introduction
Wazuh agents collect and transmit security data from endpoints to the Wazuh Manager for analysis. Proper enrollment ensures seamless integration and secure communication. Refer to the respective guide:

- [Linux Enrollment Guide](/Agent%20Enrollment/linux-agent.md)
- [MacOS Enrollment Guide](/Agent%20Enrollment/macos-agent.md)
- [Windows Enrollment Guide](/Agent%20Enrollment/windows-agent.md)

## Additional Notes
### Scripts Overview
This repository includes several scripts for configuring and deploying Wazuh and additional security components:

- **deps.sh:** Installs dependencies required for the Wazuh Agent, Yara, and Snort on Linux/macOS, ensuring all necessary packages and configurations are in place for a smooth installation.

- **deps.ps1:** Installs required dependencies on Windows, ensuring that Yara, Snort, and the Wazuh Agent have all prerequisites met for a seamless setup.

- **install.sh:** Sets up the core Wazuh Agent on Linux/macOS, including necessary configuration files and establishing integration with the Wazuh management server.

<<<<<<< HEAD
### 4. Please close your powershell terminal and re-open in administrator mode again.

### 5. Setup your Agent Name and Run the following commands to complete the installation.
```powershell
=======
- **setup-agent.sh:** Combines both dependency installation and agent setup into a single streamlined process, allowing you to set up everything with one command on Linux/macOS.

- **setup-agent.ps1:** Installs the Wazuh Agent, Yara, and Snort on Windows. It configures the agent to communicate with the Wazuh Manager and integrates essential logging and alerting functions.
>>>>>>> 14883c27

- **install.ps1:** Manages the entire Wazuh Agent installation process on Windows, including error-handling and logging. This script checks dependencies and manages the full setup process, from configuration to package management.

### Wazuh Integration with Additional Tools

- **Yara:** Scans files for malware signatures, forwarding results to the Wazuh Manager for correlation and alerting.

<<<<<<< HEAD
```
## Additional Notes
### Scripts Overview
This repository includes several scripts for configuring and deploying Wazuh and additional security components:

- **deps.sh:** Installs dependencies required for the Wazuh Agent, Yara, and Snort on Linux/macOS, ensuring all necessary packages and configurations are in place for a smooth installation.

- **deps.ps1:** Installs required dependencies on Windows, ensuring that Yara, Snort, and the Wazuh Agent have all prerequisites met for a seamless setup.

- **install.sh:** Sets up the core Wazuh Agent on Linux/macOS, including necessary configuration files and establishing integration with the Wazuh management server.

- **setup-agent.sh:** Combines both dependency installation and agent setup into a single streamlined process, allowing you to set up everything with one command on Linux/macOS.

- **setup-agent.ps1:** Installs the Wazuh Agent, Yara, and Snort on Windows. It configures the agent to communicate with the Wazuh Manager and integrates essential logging and alerting functions.

- **install.ps1:** Manages the entire Wazuh Agent installation process on Windows, including error-handling and logging. This script checks dependencies and manages the full setup process, from configuration to package management.

### Wazuh Integration with Additional Tools

- **Yara:** Scans files for malware signatures, forwarding results to the Wazuh Manager for correlation and alerting.

=======
>>>>>>> 14883c27
- **Snort:** Monitors network traffic to identify potential intrusions, with alerts sent to Wazuh for comprehensive threat analysis.

### Troubleshooting
Ensure the necessary environment variables (e.g., WAZUH_AGENT_NAME) are set correctly before running the scripts to avoid installation issues or misconfigurations. Proper configurations will help ensure reliable and secure operation across different environments.


<|MERGE_RESOLUTION|>--- conflicted
+++ resolved
@@ -30,35 +30,7 @@
 - [MacOS Enrollment Guide](/Agent%20Enrollment/macos-agent.md)
 - [Windows Enrollment Guide](/Agent%20Enrollment/windows-agent.md)
 
-## Additional Notes
-### Scripts Overview
-This repository includes several scripts for configuring and deploying Wazuh and additional security components:
 
-- **deps.sh:** Installs dependencies required for the Wazuh Agent, Yara, and Snort on Linux/macOS, ensuring all necessary packages and configurations are in place for a smooth installation.
-
-- **deps.ps1:** Installs required dependencies on Windows, ensuring that Yara, Snort, and the Wazuh Agent have all prerequisites met for a seamless setup.
-
-- **install.sh:** Sets up the core Wazuh Agent on Linux/macOS, including necessary configuration files and establishing integration with the Wazuh management server.
-
-<<<<<<< HEAD
-### 4. Please close your powershell terminal and re-open in administrator mode again.
-
-### 5. Setup your Agent Name and Run the following commands to complete the installation.
-```powershell
-=======
-- **setup-agent.sh:** Combines both dependency installation and agent setup into a single streamlined process, allowing you to set up everything with one command on Linux/macOS.
-
-- **setup-agent.ps1:** Installs the Wazuh Agent, Yara, and Snort on Windows. It configures the agent to communicate with the Wazuh Manager and integrates essential logging and alerting functions.
->>>>>>> 14883c27
-
-- **install.ps1:** Manages the entire Wazuh Agent installation process on Windows, including error-handling and logging. This script checks dependencies and manages the full setup process, from configuration to package management.
-
-### Wazuh Integration with Additional Tools
-
-- **Yara:** Scans files for malware signatures, forwarding results to the Wazuh Manager for correlation and alerting.
-
-<<<<<<< HEAD
-```
 ## Additional Notes
 ### Scripts Overview
 This repository includes several scripts for configuring and deploying Wazuh and additional security components:
@@ -79,8 +51,6 @@
 
 - **Yara:** Scans files for malware signatures, forwarding results to the Wazuh Manager for correlation and alerting.
 
-=======
->>>>>>> 14883c27
 - **Snort:** Monitors network traffic to identify potential intrusions, with alerts sent to Wazuh for comprehensive threat analysis.
 
 ### Troubleshooting
