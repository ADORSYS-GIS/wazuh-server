--- conflicted
+++ resolved
@@ -14,7 +14,6 @@
 $DownloadUrl = "https://packages.wazuh.com/4.x/windows/wazuh-agent-$WAZUH_AGENT_VERSION.msi"
 $MsiPath = Join-Path -Path $TempDir -ChildPath $AgentFileName
 
-<<<<<<< HEAD
 $RepoUrl = "https://raw.githubusercontent.com/ADORSYS-GIS/wazuh-agent/refs/heads/feat/ota-update"
 
 $APP_LOGO_URL = "$RepoUrl/assets/wazuh-logo.png"
@@ -22,11 +21,6 @@
 
 # Function for logging with timestamp
 function log {
-=======
-# Function to handle logging
-
-function Log {
->>>>>>> 23271250
     param (
         [string]$Level,
         [string]$Message,
@@ -42,16 +36,6 @@
     Log "[INFO]" $Message "White"
 }
 
-<<<<<<< HEAD
-function warn_message {
-    param (
-        [string]$MESSAGE
-    )
-    log "INFO" "$YELLOW$MESSAGE$NORMAL"
-}
-
-function error_message {
-=======
 function WarnMessage {
     param ([string]$Message)
     Log "[WARNING]" $Message "Yellow"
@@ -68,7 +52,6 @@
 }
 
 function PrintStep {
->>>>>>> 23271250
     param (
         [int]$StepNumber,
         [string]$Message
@@ -225,7 +208,7 @@
 }
 
 function Config {
-    info_message "Downloading app logo..."
+    InfoMessage "Downloading app logo..."
 
     if (!(Test-Path -Path $APP_DATA)) {
         New-Item -ItemType Directory -Path $APP_DATA -Force | Out-Null
@@ -234,10 +217,10 @@
     try {
         Invoke-WebRequest -Uri $APP_LOGO_URL -OutFile $APP_LOGO_PATH -ErrorAction Stop
     } catch {
-        error_message "Failed to download App logo: $($_.Exception.Message)"
+        ErrorMessage "Failed to download App logo: $($_.Exception.Message)"
         return
     } finally {
-        info_message "App logo downloaded successfully"
+        InfoMessage "App logo downloaded successfully"
     }
 }
 
