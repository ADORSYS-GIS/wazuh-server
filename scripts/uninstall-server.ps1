--- conflicted
+++ resolved
@@ -71,17 +71,9 @@
     Write-Host "  WAZUH_SERVER_TAG       : Repository tag to fetch uninstall script. Default: $WAZUH_SERVER_TAG" -ForegroundColor Cyan
     Write-Host ""
     Write-Host "Examples:" -ForegroundColor Cyan
-<<<<<<< HEAD
-    Write-Host "  .\uninstall-server.ps1                                       # Core uninstall only" -ForegroundColor Cyan
-    Write-Host "  .\uninstall-server.ps1 -UninstallCertOAuth2                  # With cert-oauth2 removal" -ForegroundColor Cyan
-    Write-Host "  .\uninstall-server.ps1 -UninstallSuricata                    # With automated Suricata removal" -ForegroundColor Cyan
-    Write-Host "  .\uninstall-server.ps1 -UninstallCertOAuth2 -UninstallSuricata # Complete uninstall" -ForegroundColor Cyan
-    Write-Host "  `$env:LOG_LEVEL='DEBUG'; .\uninstall-server.ps1 -UninstallCertOAuth2 -UninstallSuricata" -ForegroundColor Cyan
-=======
     Write-Host "  .\uninstall-server.ps1 -Help" -ForegroundColor Cyan
     Write-Host "  `$env:LOG_LEVEL='DEBUG'; .\uninstall-server.ps1" -ForegroundColor Cyan
-    Write-Host "  `$env:WAZUH_SERVER_TAG='0.1.3'; .\uninstall-server.ps1" -ForegroundColor Cyan
->>>>>>> 0c7f14d3
+    Write-Host "  `$env:WAZUH_SERVER_TAG='0.1.2-rc1'; .\uninstall-server.ps1" -ForegroundColor Cyan
     Write-Host ""
 }
 
