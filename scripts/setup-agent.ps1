--- conflicted
+++ resolved
@@ -4,13 +4,8 @@
 # Variables (default log level, app details, paths)
 $LOG_LEVEL = if ($env:LOG_LEVEL) { $env:LOG_LEVEL } else { "INFO" }
 $APP_NAME = if ($env:APP_NAME) { $env:APP_NAME } else { "wazuh-cert-oauth2-client" }
-<<<<<<< HEAD
-$WOPS_VERSION = if ($env:WOPS_VERSION) { $env:WOPS_VERSION } else { "0.2.12" }
+$WOPS_VERSION = if ($env:WOPS_VERSION) { $env:WOPS_VERSION } else { "0.2.16" }
 $WAZUH_MANAGER = if ($env:WAZUH_MANAGER) { $env:WAZUH_MANAGER } else { "manager.wazuh.adorsys.team" }
-=======
-$WOPS_VERSION = if ($env:WOPS_VERSION) { $env:WOPS_VERSION } else { "0.2.16" }
-$WAZUH_MANAGER = if ($env:WAZUH_MANAGER) { $env:WAZUH_MANAGER } else { "test-cluster.wazuh.adorsys.team" }
->>>>>>> 10763532
 $WAZUH_AGENT_VERSION = if ($env:WAZUH_AGENT_VERSION) { $env:WAZUH_AGENT_VERSION } else { "4.10.1-1" }
 $OSSEC_CONF_PATH = "C:\Program Files (x86)\ossec-agent\ossec.conf"  # Adjust for Windows
 $TEMP_DIR = [System.IO.Path]::GetTempPath()
