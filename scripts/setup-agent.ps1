param(
    [switch]$InstallSnort,
    [switch]$InstallSuricata,
    [switch]$Help
)

# Set strict mode for script execution (after param declaration)
Set-StrictMode -Version Latest

# Variables (default log level, app details, paths)
$LOG_LEVEL = if ($env:LOG_LEVEL) { $env:LOG_LEVEL } else { "INFO" }
$APP_NAME = if ($env:APP_NAME) { $env:APP_NAME } else { "wazuh-cert-oauth2-client" }
$WAZUH_MANAGER = if ($env:WAZUH_MANAGER) { $env:WAZUH_MANAGER } else { "wazuh.example.com" }
$WAZUH_AGENT_VERSION = if ($env:WAZUH_AGENT_VERSION) { $env:WAZUH_AGENT_VERSION } else { "4.12.0-1" }
$OSSEC_PATH = "C:\Program Files (x86)\ossec-agent\" 
$OSSEC_CONF_PATH = Join-Path -Path $OSSEC_PATH -ChildPath "ossec.conf"
$RepoUrl = "https://raw.githubusercontent.com/ADORSYS-GIS/wazuh-agent/main"
$VERSION_FILE_URL = "$RepoUrl/version.txt"
$VERSION_FILE_PATH = Join-Path -Path $OSSEC_PATH -ChildPath "version.txt"
$TEMP_DIR = [System.IO.Path]::GetTempPath()
<<<<<<< HEAD
$WAZUH_YARA_VERSION = if ($env:WAZUH_YARA_VERSION) { $env:WAZUH_YARA_VERSION } else { "0.3.5" }
$WAZUH_SNORT_VERSION = if ($env:WAZUH_SNORT_VERSION) { $env:WAZUH_SNORT_VERSION } else { "0.2.3" }
$WAZUH_AGENT_STATUS_VERSION = if ($env:WAZUH_AGENT_STATUS_VERSION) { $env:WAZUH_AGENT_STATUS_VERSION } else { "0.3.3" }
=======
$WAZUH_YARA_VERSION = if ($env:WAZUH_YARA_VERSION) { $env:WAZUH_YARA_VERSION } else { "0.3.6" }
$WAZUH_SNORT_VERSION = if ($env:WAZUH_SNORT_VERSION) { $env:WAZUH_SNORT_VERSION } else { "0.2.4" }
$WAZUH_AGENT_STATUS_VERSION = if ($env:WAZUH_AGENT_STATUS_VERSION) { $env:WAZUH_AGENT_STATUS_VERSION } else { "0.3.2" }
>>>>>>> 388b99d7
$WOPS_VERSION = if ($env:WOPS_VERSION) { $env:WOPS_VERSION } else { "0.2.18" }
$WAZUH_SURICATA_VERSION = if ($env:WAZUH_SURICATA_VERSION) { $env:WAZUH_SURICATA_VERSION } else { "0.1.1" }

# Global array to track installer files
$global:InstallerFiles = @()

# Function to log messages with a timestamp
function Log {
    param (
        [string]$Level,
        [string]$Message,
        [string]$Color = "White"  # Default color
    )
    $Timestamp = Get-Date -Format "yyyy-MM-dd HH:mm:ss"
    Write-Host "$Timestamp $Level $Message" -ForegroundColor $Color
}

function InfoMessage {
    param ([string]$Message)
    Log "[INFO]" $Message "Cyan"
}

function WarningMessage {
    param ([string]$Message)
    Log "[WARNING]" $Message "Yellow"
}

function SuccessMessage {
    param ([string]$Message)
    Log "[SUCCESS]" $Message "Green"
}

function ErrorMessage {
    param ([string]$Message)
    Log "[ERROR]" $Message "Red"
}

function SectionSeparator {
    param (
        [string]$SectionName
    )
    Write-Host ""
    Write-Host "==================================================" -ForegroundColor Magenta
    Write-Host "  $SectionName" -ForegroundColor Magenta
    Write-Host "==================================================" -ForegroundColor Magenta
    Write-Host ""
}

# Cleanup function to remove installer files at the end
function Cleanup-Installers {
    foreach ($file in $global:InstallerFiles) {
        if (Test-Path $file) {
            Remove-Item $file -Force
            InfoMessage "Removed installer file: $file"
        }
    }
}

# Step 0: Download dependency script and execute
function Install-Dependencies {
    $InstallerURL = "https://raw.githubusercontent.com/ADORSYS-GIS/wazuh-agent/main/scripts/deps.ps1"
    $InstallerPath = "$env:TEMP\deps.ps1"
    $global:InstallerFiles += $InstallerPath

    try {
        InfoMessage "Downloading and executing dependency script..."
        Invoke-WebRequest -Uri $InstallerURL -OutFile $InstallerPath -ErrorAction Stop
        InfoMessage "Dependency script downloaded successfully."
        & powershell.exe -ExecutionPolicy Bypass -File $InstallerPath -ErrorAction Stop
    }
    catch {
        ErrorMessage "Error during dependency installation: $($_.Exception.Message)"
    }
}

# Step 1: Download and execute Wazuh agent script with error handling
function Install-WazuhAgent {
    $InstallerURL = "https://raw.githubusercontent.com/ADORSYS-GIS/wazuh-agent/main/scripts/install.ps1"
    $InstallerPath = "$env:TEMP\install.ps1"
    $global:InstallerFiles += $InstallerPath

    try {
        InfoMessage "Downloading and executing Wazuh agent script..."
        Invoke-WebRequest -Uri $InstallerURL -OutFile $InstallerPath -ErrorAction Stop
        InfoMessage "Wazuh agent script downloaded successfully."
        & powershell.exe -ExecutionPolicy Bypass -File $InstallerPath -ErrorAction Stop
    }
    catch {
        ErrorMessage "Error during Wazuh agent installation: $($_.Exception.Message)"
    }
}

# Step 2: Download and install wazuh-cert-oauth2-client with error handling
function Install-OAuth2Client {
    $OAuth2Url = "https://raw.githubusercontent.com/ADORSYS-GIS/wazuh-cert-oauth2/refs/tags/v$WOPS_VERSION/scripts/install.ps1"
    $OAuth2Script = "$env:TEMP\wazuh-cert-oauth2-client-install.ps1"
    $global:InstallerFiles += $OAuth2Script

    try {
        InfoMessage "Downloading and executing wazuh-cert-oauth2-client script..."
        Invoke-WebRequest -Uri $OAuth2Url -OutFile $OAuth2Script -ErrorAction Stop
        InfoMessage "wazuh-cert-oauth2-client script downloaded successfully."
        & powershell.exe -ExecutionPolicy Bypass -File $OAuth2Script -ArgumentList "-LOG_LEVEL", $LOG_LEVEL, "-OSSEC_CONF_PATH", $OSSEC_CONF_PATH, "-APP_NAME", $APP_NAME, "-WOPS_VERSION", $WOPS_VERSION -ErrorAction Stop
    }
    catch {
        ErrorMessage "Error during wazuh-cert-oauth2-client installation: $($_.Exception.Message)"
    }
}

# Step 3: Download and install YARA with error handling
function Install-Yara {
    $YaraUrl = "https://raw.githubusercontent.com/ADORSYS-GIS/wazuh-yara/refs/tags/v$WAZUH_YARA_VERSION/scripts/install.ps1"
    $YaraScript = "$env:TEMP\install_yara.ps1"
    $global:InstallerFiles += $YaraScript

    try {
        InfoMessage "Downloading and executing YARA installation script..."
        Invoke-WebRequest -Uri $YaraUrl -OutFile $YaraScript -ErrorAction Stop
        InfoMessage "YARA installation script downloaded successfully."
        & powershell.exe -ExecutionPolicy Bypass -File $YaraScript -ErrorAction Stop
    }
    catch {
        ErrorMessage "Error during YARA installation: $($_.Exception.Message)"
    }
}

# Step 4: Download and install Snort with error handling
function Install-Snort {
    $SnortUrl = "https://raw.githubusercontent.com/ADORSYS-GIS/wazuh-snort/refs/tags/v$WAZUH_SNORT_VERSION/scripts/windows/snort.ps1"
    $SnortScript = "$env:TEMP\snort.ps1"
    $global:InstallerFiles += $SnortScript

    try {
        InfoMessage "Downloading and executing Snort installation script..."
        Invoke-WebRequest -Uri $SnortUrl -OutFile $SnortScript -ErrorAction Stop
        InfoMessage "Snort installation script downloaded successfully."
        & powershell.exe -ExecutionPolicy Bypass -File $SnortScript -ErrorAction Stop
    }
    catch {
        ErrorMessage "Error during Snort installation: $($_.Exception.Message)"
    }
}

# Helper functions to uninstall Snort and Suricata
function Uninstall-Snort {
    $SnortUrl = "https://raw.githubusercontent.com/ADORSYS-GIS/wazuh-snort/refs/tags/v$WAZUH_SNORT_VERSION/scripts/uninstall.ps1"
    $UninstallSnortScript = "$env:TEMP\uninstall_snort.ps1"
    $global:InstallerFiles += $UninstallSnortScript
    $TaskName = "SnortStartup"

    $task = Get-ScheduledTask -TaskName $TaskName -ErrorAction SilentlyContinue
    if ($task) {
        try {
            InfoMessage "Downloading and executing Snort uninstallation script..."
            Invoke-WebRequest -Uri $SnortUrl -OutFile $UninstallSnortScript -ErrorAction Stop
            InfoMessage "Snort uninstallation script downloaded successfully."
            & powershell.exe -ExecutionPolicy Bypass -File $UninstallSnortScript -ErrorAction Stop
        }
        catch {
            ErrorMessage "Error during Snort uninstallation: $($_.Exception.Message)"
        }
    }
}

# Step 5: Download and install Suricata with error handling
function Install-Suricata {
    $SuricataUrl = "https://raw.githubusercontent.com/ADORSYS-GIS/wazuh-suricata/refs/tags/v$WAZUH_SURICATA_VERSION/scripts/install.ps1"
    $SuricataScript = "$env:TEMP\suricata.ps1"
    $global:InstallerFiles += $SuricataScript

    try {
        InfoMessage "Snort is installed. Downloading and executing Suricata installation script..."
        Invoke-WebRequest -Uri $SuricataUrl -OutFile $SuricataScript -ErrorAction Stop
        InfoMessage "Suricata installation script downloaded successfully."
        & powershell.exe -ExecutionPolicy Bypass -File $SuricataScript -ErrorAction Stop
    }
    catch {
        ErrorMessage "Error during Suricata installation: $($_.Exception.Message)"
    }
}

function Uninstall-Suricata {
    $SuricataUrl = "https://raw.githubusercontent.com/ADORSYS-GIS/wazuh-suricata/refs/tags/v$WAZUH_SURICATA_VERSION/scripts/uninstall.ps1"
    $UninstallSuricataScript = "$env:TEMP\uninstall_suricata.ps1"
    $global:InstallerFiles += $UninstallSuricataScript
    $TaskName = "SuricataStartup"

    $task = Get-ScheduledTask -TaskName $TaskName -ErrorAction SilentlyContinue
    if ($task) {
        try {
            InfoMessage "Suricata is installed. Downloading and executing Suricata uninstallation script..."
            Invoke-WebRequest -Uri $SuricataUrl -OutFile $UninstallSuricataScript -ErrorAction Stop
            InfoMessage "Suricata uninstallation script downloaded successfully."
            & powershell.exe -ExecutionPolicy Bypass -File $UninstallSuricataScript -ErrorAction Stop
        }
        catch {
            ErrorMessage "Error during Suricata uninstallation: $($_.Exception.Message)"
        }
    }
}

# Step 6: Download and install Wazuh Agent Status with error handling
function Install-AgentStatus {
    $AgentStatusUrl = "https://raw.githubusercontent.com/ADORSYS-GIS/wazuh-agent-status/refs/tags/v$WAZUH_AGENT_STATUS_VERSION/scripts/install.ps1"
    $AgentStatusScript = "$env:TEMP\install-agent-status.ps1"
    $global:InstallerFiles += $AgentStatusScript

    try {
        InfoMessage "Downloading and executing Wazuh Agent Status installation script..."
        Invoke-WebRequest -Uri $AgentStatusUrl -OutFile $AgentStatusScript -ErrorAction Stop
        InfoMessage "Agent Status installation script downloaded successfully."
        & powershell.exe -ExecutionPolicy Bypass -File $AgentStatusScript -ErrorAction Stop
    }
    catch {
        ErrorMessage "Error during Agent Status installation: $($_.Exception.Message)"
    }
}

function DownloadVersionFile {
    InfoMessage "Downloading version file..."
    if (!(Test-Path -Path $OSSEC_PATH)) {
        WarningMessage "ossec-agent folder does not exist. Skipping."
    }
    else {
        try {
            Invoke-WebRequest -Uri $VERSION_FILE_URL -OutFile $VERSION_FILE_PATH -ErrorAction Stop
        } catch {
            ErrorMessage "Failed to download version file: $($_.Exception.Message)"
        } finally {
            InfoMessage "Version file downloaded successfully"
        }
    }
}

function Show-Help {
    Write-Host "Usage:  .\setup-agent.ps1 [-InstallSnort] [-InstallSuricata] [-Help]" -ForegroundColor Cyan
    Write-Host ""
    Write-Host "This script automates the installation of various Wazuh components and related tools." -ForegroundColor Cyan
    Write-Host ""
    Write-Host "Parameters:" -ForegroundColor Cyan
    Write-Host "  -InstallSnort      : Installs Snort. Cannot be used with -InstallSuricata." -ForegroundColor Cyan
    Write-Host "  -InstallSuricata   : Installs Suricata. Cannot be used with -InstallSnort." -ForegroundColor Cyan
    Write-Host "  -Help              : Displays this help message." -ForegroundColor Cyan
    Write-Host ""
    Write-Host "Environment Variables (optional):" -ForegroundColor Cyan
    Write-Host "  LOG_LEVEL          : Sets the logging level (e.g., INFO, DEBUG). Default: INFO" -ForegroundColor Cyan
    Write-Host "  APP_NAME           : Sets the application name. Default: wazuh-cert-oauth2-client" -ForegroundColor Cyan
    Write-Host "  WAZUH_MANAGER      : Sets the Wazuh Manager address. Default: wazuh.example.com" -ForegroundColor Cyan
    Write-Host "  WAZUH_AGENT_VERSION: Sets the Wazuh Agent version. Default: 4.12.0-1" -ForegroundColor Cyan
    Write-Host "  WAZUH_YARA_VERSION : Sets the Wazuh YARA module version. Default: 0.3.4" -ForegroundColor Cyan
    Write-Host "  WAZUH_SNORT_VERSION: Sets the Wazuh Snort module version. Default: 0.2.2" -ForegroundColor Cyan
    Write-Host "  WAZUH_SURICATA_VERSION: Sets the Wazuh Suricata module version. Default: 0.1.0" -ForegroundColor Cyan
    Write-Host "  WAZUH_AGENT_STATUS_VERSION: Sets the Wazuh Agent Status module version. Default: 0.3.2" -ForegroundColor Cyan
    Write-Host "  WOPS_VERSION       : Sets the WOPS client version. Default: 0.2.18" -ForegroundColor Cyan
    Write-Host ""
    Write-Host "Examples:" -ForegroundColor Cyan
    Write-Host "  .\setup-agent.ps1 -InstallSnort" -ForegroundColor Cyan
    Write-Host "  .\setup-agent.ps1 -InstallSuricata" -ForegroundColor Cyan
    Write-Host "  .\setup-agent.ps1 -Help" -ForegroundColor Cyan
    Write-Host "  $env:LOG_LEVEL='DEBUG'; .\setup-agent.ps1 -InstallSuricata" -ForegroundColor Cyan
    Write-Host ""
}

# Show help if -Help is specified
if ($Help) {
    Show-Help
    Exit 0
}

# Provide a non-interactive default for NIDS selection (default: Suricata)
if (-not $InstallSnort -and -not $InstallSuricata) {
    InfoMessage "No NIDS selected, defaulting to: Suricata. Use -InstallSuricata or -InstallSnort to override."
    $InstallSuricata = $true
}

# Validate Snort and Suricata choice
if ($InstallSnort -and $InstallSuricata) {
    ErrorMessage "Cannot install both Snort and Suricata. Please choose one."
    Show-Help
    Exit 1
}

# Main Execution wrapped in a try-finally to ensure cleanup runs even if errors occur.
try {
    SectionSeparator "Installing Dependencies"
    Install-Dependencies
    SectionSeparator "Installing Wazuh Agent"
    Install-WazuhAgent
    SectionSeparator "Installing OAuth2Client"
    Install-OAuth2Client
    SectionSeparator "Installing Agent Status"
    Install-AgentStatus
    SectionSeparator "Installing Yara"
    Install-Yara

    # Install Snort or Suricata based on user choice
    if ($InstallSnort) {
        Uninstall-Suricata
        SectionSeparator "Installing Snort"
        Install-Snort
    }
    elseif ($InstallSuricata) {
        Uninstall-Snort
        SectionSeparator "Installing Suricata"
        Install-Suricata
    }
    else {
        WarningMessage "Neither Snort nor Suricata selected for installation. Skipping."
    }

    SectionSeparator "Downloading Version File"
    DownloadVersionFile
}
finally {
    InfoMessage "Cleaning up installer files..."
    Cleanup-Installers
    SuccessMessage "Wazuh Agent Setup Completed Successfully"
}<|MERGE_RESOLUTION|>--- conflicted
+++ resolved
@@ -18,15 +18,9 @@
 $VERSION_FILE_URL = "$RepoUrl/version.txt"
 $VERSION_FILE_PATH = Join-Path -Path $OSSEC_PATH -ChildPath "version.txt"
 $TEMP_DIR = [System.IO.Path]::GetTempPath()
-<<<<<<< HEAD
-$WAZUH_YARA_VERSION = if ($env:WAZUH_YARA_VERSION) { $env:WAZUH_YARA_VERSION } else { "0.3.5" }
-$WAZUH_SNORT_VERSION = if ($env:WAZUH_SNORT_VERSION) { $env:WAZUH_SNORT_VERSION } else { "0.2.3" }
-$WAZUH_AGENT_STATUS_VERSION = if ($env:WAZUH_AGENT_STATUS_VERSION) { $env:WAZUH_AGENT_STATUS_VERSION } else { "0.3.3" }
-=======
 $WAZUH_YARA_VERSION = if ($env:WAZUH_YARA_VERSION) { $env:WAZUH_YARA_VERSION } else { "0.3.6" }
 $WAZUH_SNORT_VERSION = if ($env:WAZUH_SNORT_VERSION) { $env:WAZUH_SNORT_VERSION } else { "0.2.4" }
-$WAZUH_AGENT_STATUS_VERSION = if ($env:WAZUH_AGENT_STATUS_VERSION) { $env:WAZUH_AGENT_STATUS_VERSION } else { "0.3.2" }
->>>>>>> 388b99d7
+$WAZUH_AGENT_STATUS_VERSION = if ($env:WAZUH_AGENT_STATUS_VERSION) { $env:WAZUH_AGENT_STATUS_VERSION } else { "0.3.3" }
 $WOPS_VERSION = if ($env:WOPS_VERSION) { $env:WOPS_VERSION } else { "0.2.18" }
 $WAZUH_SURICATA_VERSION = if ($env:WAZUH_SURICATA_VERSION) { $env:WAZUH_SURICATA_VERSION } else { "0.1.1" }
 
